mpc
===


Description
-----------

mpc is a command-line client for the `Music Player Daemon
<http://www.musicpd.org/>`__ (MPD).  It connects to a MPD and controls
it according to commands and arguments passed to it.  If no command is
given, the current status is printed (same as ":samp:`mpc status`").


Synopsis
--------

 mpc [options] <command> [<arguments>]


Options
-------

.. option:: -f, --format

 Configure the format used to display songs.

 The metadata delimiters are:

 ================== ======================================================
 Name               Description
 ================== ======================================================
 %name%             A name for this song.  This is not the song title. The exact meaning of this tag is not well-defined. It is often used by badly configured internet radio stations with broken tags to squeeze both the artist name and the song title in one tag.
 %artist%           Artist file tag
 %album%            Album file tag
 %albumartist%      Album Artist file tag
 %comment%          Comment file tag (not enabled by default in :file:`mpd.conf`'s metadata_to_use)
 %composer%         Composer file tag
 %date%             Date file tag
 %originaldate%     Original Date file tag
 %disc%             Disc file tag
 %genre%            Genre file tag
 %performer%        Performer file tag
 %title%            Title file tag
 %track%            Track file tag
 %time%             Duration of file
 %file%             Path of file, relative to MPD's ``music_directory`` variable
 %position%         Queue track number
 %id%               Queue track id number
 %prio%             Priority in the (random) queue.
 %mtime%            Date and time of last file modification
 %mdate%            Date of last file modification
 ================== ======================================================

 The ``[]`` operator is used to group output such that if no metadata
 delimiters are found or matched between ``[`` and ``]``, then none of the
 characters between ``[`` and ``]`` are output.  ``&`` and ``|`` are logical
 operators for and and or.  ``#`` is used to escape characters.  Some
 useful examples for format are: ":samp:`%file%`" and
 ":samp:`[[%artist% - ]%title%]|[%file%]`".  This command also takes
 the following defined escape sequences:

 ======== ===================
 \\       backslash
 \\[      left bracket
 \\]      right bracket
 \\a      alert
 \\b      backspace
 \\e      escape
 \\t      tab
 \\n      newline
 \\v      vertical tab
 \\f      form-feed
 \\r      carriage return
 ======== ===================

 If not given, the value of the environment variable
 :envvar:`MPC_FORMAT` is used.

.. option:: --wait

 Wait for operation to finish (e.g. database update).

.. option:: --range=[START]:[END]

 Operate on a range (e.g. when loading a playlist).  START is the
 first index of the range, END is the first index after the range
 (i.e. excluding).  START and END may be omitted, making the range
 open to that end.  Indexes start with zero.

.. option:: -q, --quiet, --no-status

 Prevents the current song status from being printed on completion of
 some of the commands.

.. option:: --verbose

 Verbose output.

.. option:: --host=HOST

 The MPD server to connect to.  This can be a hostname, IPv4/IPv6
 address, an absolute path (i.e. local socket) or a name starting with
 ``@`` (i.e. an abstract socket, Linux only).

 To use a password, provide a value of the form
 ":samp:`password@host`".

 If not given, the value of the environment variable
 :envvar:`MPD_HOST` is used.

.. option:: --port=PORT, -p PORT

 The TCP port of the MPD server to connect to.

 If not given, the value of the environment variable
 :envvar:`MPD_PORT` is used.


Commands
--------

Commands can be used from the least unambiguous prefix (e.g insert or
ins).


Player Commands
^^^^^^^^^^^^^^^

:command:`consume <on|off>` - Toggle consume mode if state (:samp:`on`
   or :samp:`off`) is not specified.

:command:`crossfade [<seconds>]` - Gets and sets the current amount of
   crossfading between songs (:samp:`0` disables crossfading).

:command:`current [--wait]` - Show the currently playing song.  With
   :option:`--wait`, mpc waits until the song changes (or until playback
   is started/stopped) before it queries the current song from the
   server.

:command:`queued` - Show the currently queued (next) song.

:command:`mixrampdb [<db>]` - Gets and sets the volume level at which
   songs with MixRamp tags will be overlapped. This disables the
   fading of the crossfade command and simply mixes the
   songs. :samp:`-50.0` will effectively remove any gaps, :samp:`0.0`
   will mash tracks together. The amount of overlap is limited by the
   audio_buffer_size MPD configuration parameter.

:command:`mixrampdelay [<seconds>]` - Gets and sets the current amount
   of extra delay added to the value computed from the MixRamp
   tags. (A negative value disables overlapping with MixRamp
   tags and restores the previous value of crossfade).

:command:`next` - Starts playing next song on queue.

:command:`pause` - Pauses playing.

:command:`play <position>` - Starts playing the song-number
   specified. If none is specified, plays number 1.

:command:`prev` - Starts playing previous song.

:command:`random <on|off>` - Toggle random mode if state (:samp:`on`
   or :samp:`off`) is not specified.

:command:`repeat <on|off>` - Toggle repeat mode if state (:samp:`on`
   or :samp:`off`) is not specified.

:command:`replaygain [<off|track|album>]` - Sets the replay gain mode.
   Without arguments, it prints the replay gain mode.

:command:`single <on|off>` - Toggle single mode if state (:samp:`on`
   or :samp:`off`) is not specified.

:command:`seek [+\-][<HH:MM:SS>] or <[+\-]<0-100>%>` - Seeks by hour,
   minute or seconds, hours or minutes can be omitted.  If seeking by
   percentage, seeks within the current song in the specified manner.
   If a :samp:`+` or :samp:`-` is used, the seek is done relative to
   the current song position. Absolute seeking by default.

:command:`seekthrough [+\-][<HH:MM:SS>]` - Seeks by hour,
   minute or seconds, hours or minutes can be omitted, relatively to
   the current position. If the duration exceeds the limit of the
   current song, the seek command proceeds to seek through the playlist
   until the duration is reached.
   If a :samp:`+` is used, the seek is forward. If a :samp:`-` is
   used, the seek is backward. Forward seeking by default.

:command:`stop` - Stops playing.

:command:`toggle` - Toggles between play and pause. If stopped starts
   playing.  Does not support start playing at song number (use play).


Queue Commands
^^^^^^^^^^^^^^

:command:`add <file>` - Adds a song from the music database to the
   queue. Can also read input from pipes. Use ":samp:`mpc add /`" to
   add all files to the queue.

:command:`insert <file>` - The insert command works similarly to
   :command:`add` except it adds song(s) after the currently playing
   one, rather than at the end.  When random mode is enabled, the new
   song is queued after the current song.

:command:`clear` - Empties the queue.

:command:`crop` - Remove all songs except for the currently playing
   song.

:command:`del <songpos>` - Removes a queue number from the queue. Can
   also read input from pipes (:samp:`0` deletes the current playing
   song).

:command:`mv, move <from> <to>` - Moves song at position <from> to the
   position <to> in the queue.

:command:`searchplay <type> <query> [<type> <query>]...` - Search the
   queue for a matching song and play it.

:command:`shuffle` - Shuffles all songs on the queue.


Playlist Commands
^^^^^^^^^^^^^^^^^

:command:`load <file>` - Loads <file> as queue.  The option
  :option:`--range` may be used to load only a portion of the file
  (requires libmpdclient 2.16).

:command:`lsplaylists`: - Lists available playlists.

:command:`playlist [<playlist>]` - Lists all songs in <playlist>. If
   no <playlist> is specified, lists all songs in the current queue.

:command:`rm <file>` - Deletes a specific playlist.

:command:`save <file>` - Saves playlist as <file>.


Database Commands
^^^^^^^^^^^^^^^^^

:command:`listall [<file>]` - Lists <file> from database.  If no
   ``file`` is specified, lists all songs in the database.

:command:`ls [<directory>]` - Lists all files/folders in
   ``directory``. If no ``directory`` is specified, lists all files in
   music directory.

:command:`search <type> <query> [<type> <query>]...` - Searches for
   substrings in song tags.  Any number of tag type and query
   combinations can be specified.  Possible tag types are: artist,
   album, title, track, name, genre, date, composer, performer,
   comment, disc, filename, or any (to match any tag).

:command:`search <expression>` - Searches with a filter expression,
   e.g.::

    mpc search '((artist == "Kraftwerk") AND (title == "Metall auf
    Metall"))'

  Check the `MPD protocol documentation
  <https://www.musicpd.org/doc/protocol/filter_syntax.html>`__ for
  details.  This syntax can be used with :command:`find` and
  :command:`findadd` as well.  (Requires libmpdclient 2.16 and MPD 0.21)

:command:`find <type> <query> [<type> <query>]...` - Same as
   ``search``, but tag values must match ``query`` exactly instead of
   doing a substring match.

:command:`findadd <type> <query> [<type> <query>]...` - Same as
   ``find``, but add the result to the current queue instead of
   printing them.

:command:`list <type> [<type> <query>]... [group <type>]...` - Return
   a list of all tags of given tag ``type``.  Optional search
   ``type``/``query`` limit results in a way similar to search.
   Results can be grouped by one or more tags.  Example::

     mpc list album group artist

:command:`stats` - Displays statistics about MPD.

:command:`update [\-\-wait] [<path>]` - Scans for updated files in the
   music directory.  The optional parameter ``path`` (relative to the
   music directory) may limit the scope of the update.

   With :option:`--wait`, mpc waits until MPD has finished the update.

:command:`rescan [\-\-wait] [<path>]` - Like update, but also rescans
   unmodified files.

File Commands
^^^^^^^^^^^^^

:command:`albumart <file>` - Download album art for the given song and
   write it to stdout.

:command:`readpicture <file>` - Download a picture embedded in the
   given song and write it to stdout.


Mount Commands
^^^^^^^^^^^^^^

:command:`mount` - Lists all mounts.

:command:`mount <uri> <storage>` - Create a new mount.

:command:`unmount <uri>` - Remove a mount.


Sticker Commands
^^^^^^^^^^^^^^^^^

The :command:`sticker` command allows you to get and set song
stickers.

:command:`sticker <file> set <key> <value>` - Set the value of a song
   sticker.

:command:`sticker <file> get <key>` - Print the value of a song
   sticker.

:command:`sticker <file> list` - List all stickers of a song.

:command:`sticker <file> delete <key>` - Delete a song sticker.

:command:`sticker <dir> find <key>` - Search for stickers with the
   specified name, below the specified directory.



Output Commands
^^^^^^^^^^^^^^^

:command:`volume [+\-]<num>` - Sets the volume to <num> (0-100).  If
   :samp:`+` or :samp:`-` is used, then it adjusts the volume relative to
   the current volume.

:command:`outputs` - Lists all available outputs

:command:`disable [only] <output # or name> [...]` - Disables the
   output(s); a list of one or more names or numbers is
   required. If :samp:`only` is the first argument, all other outputs
   are enabled.

:command:`enable [only] <output # or name> [...]` - Enables the
   output(s); a list of one or more names or numbers is required. If
   :samp:`only` is the first argument, all other outputs are
   disabled.

:command:`toggleoutput <output # or name> [...]` - Changes the
   status for the given output(s); a list of one or more names or
   numbers is required.

Client-to-client Commands
^^^^^^^^^^^^^^^^^^^^^^^^^

:command:`channels` - List the channels that other clients have
   subscribed to.

:command:`sendmessage <channel> <message>` - Send a message to the
   specified channel.

:command:`waitmessage <channel>` - Wait for at least one message on
   the specified channel.

:command:`subscribe <channel>` - Subscribe to the specified channel
   and continuously receive messages.


Other Commands
^^^^^^^^^^^^^^

:command:`idle [events]` - Waits until an event occurs.  Prints a list
   of event names, one per line.  See the MPD protocol documentation
   for further information.

   If you specify a list of events, only these events are considered.

:command:`idleloop [events]` - Similar to :command:`idle`, but
   re-enters "idle" state after events have been printed.

   If you specify a list of events, only these events are considered.

<<<<<<< HEAD
:command:`version` - Reports the version of the protocol spoken, not the real
   version of the daemon.
=======
:command:`status [format]` - Without an argument print a three line status
   output equivalent to "mpc" with no arguments. If a format string is given then
   the delimiters are processed exactly as how they are for metadata. See the '-f'
   option in `Options`_

   ================== ======================================================
   Name               Description
   ================== ======================================================
   %totaltime%        The total duration of the song.
   %currenttime%      The time that the client is currently at.
   %percenttime%      The percentage of time elapsed for the current song.
   %songpos%          The position of the current song within the playlist.
   %length%           The number of songs within the playlist
   %state%            Either 'playing' or 'paused'
   %volume%           The current volume spaced out to 4 characters including a percent sign
   %random%           Current status of random mode. 'on' or 'off'
   %repeat%           Current status of repeat mode. 'on' or 'off'
   %single%           Current status of single mode. 'on' or 'off'
   %consume%          Current status of consume mode. 'on' or 'off'
   ================== ======================================================

:command:`version` - Reports the version of MPD.
>>>>>>> 6fd37a29


Environment Variables
---------------------

All environment variables are overridden by any values specified via
command line switches.

.. envvar:: MPC_FORMAT

 Configure the format used to display songs.  See option
 :option:`--format`.

.. envvar:: MPD_HOST

 The MPD server to connect to.  See option :option:`--host`.

.. envvar:: MPD_PORT

 The TCP port of the MPD server to connect to.  See option
 :option:`--port`.


Bugs
----

Report bugs on https://github.com/MusicPlayerDaemon/mpc/issues

Since MPD uses UTF-8, mpc needs to convert characters to the charset
used by the local system.  If you get character conversion errors when
you're running mpc you probably need to set up your locale.  This is
done by setting any of the LC_CTYPE, LANG or LC_ALL environment
variables (LC_CTYPE only affects character handling).

See also
--------

:manpage:`mpd(1)`


Author
------

See https://raw.githubusercontent.com/MusicPlayerDaemon/mpc/master/AUTHORS<|MERGE_RESOLUTION|>--- conflicted
+++ resolved
@@ -386,10 +386,6 @@
 
    If you specify a list of events, only these events are considered.
 
-<<<<<<< HEAD
-:command:`version` - Reports the version of the protocol spoken, not the real
-   version of the daemon.
-=======
 :command:`status [format]` - Without an argument print a three line status
    output equivalent to "mpc" with no arguments. If a format string is given then
    the delimiters are processed exactly as how they are for metadata. See the '-f'
@@ -411,8 +407,8 @@
    %consume%          Current status of consume mode. 'on' or 'off'
    ================== ======================================================
 
-:command:`version` - Reports the version of MPD.
->>>>>>> 6fd37a29
+:command:`version` - Reports the version of the protocol spoken, not the real
+   version of the daemon.
 
 
 Environment Variables
